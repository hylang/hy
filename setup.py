--- conflicted
+++ resolved
@@ -42,21 +42,10 @@
 
 setup(
     name=PKG,
-<<<<<<< HEAD
     version="0.24.2",
     setup_requires=["wheel"] + requires,
     install_requires=requires,
-    python_requires=">= 3.7, < 3.12",
-=======
-    version=(
-        None
-        if __version__ == "unknown"
-        else __version__
-    ),
-    setup_requires=["wheel"] + requires,
-    install_requires=requires,
     python_requires=">= 3.8, < 3.13",
->>>>>>> 0f52eaa1
     entry_points={
         "console_scripts": [
             "hy = hy.cmdline:hy_main",
