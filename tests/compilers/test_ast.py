--- conflicted
+++ resolved
@@ -531,16 +531,16 @@
     can_compile("(cons a b)")
 
 
-<<<<<<< HEAD
+
 def test_bad_setv():
     """Ensure setv handles error cases"""
     cant_compile("(setv if 1)")
     cant_compile("(setv (a b) [1 2])")
-=======
+
+
 def test_defn():
     """Ensure that defn works correctly in various corner cases"""
     cant_compile("(defn if [] 1)")
     cant_compile("(defn \"hy\" [] 1)")
     cant_compile("(defn :hy [] 1)")
-    can_compile("(defn &hy [] 1)")
->>>>>>> 3d862d66
+    can_compile("(defn &hy [] 1)")