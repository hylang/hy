;; Copyright (c) 2013 Paul Tagliamonte <paultag@debian.org>
;; Copyright (c) 2013 Bob Tolbert <bob@tolbert.org>

;; Permission is hereby granted, free of charge, to any person obtaining a
;; copy of this software and associated documentation files (the "Software"),
;; to deal in the Software without restriction, including without limitation
;; the rights to use, copy, modify, merge, publish, distribute, sublicense,
;; and/or sell copies of the Software, and to permit persons to whom the
;; Software is furnished to do so, subject to the following conditions:

;; The above copyright notice and this permission notice shall be included in
;; all copies or substantial portions of the Software.

;; THE SOFTWARE IS PROVIDED "AS IS", WITHOUT WARRANTY OF ANY KIND, EXPRESS OR
;; IMPLIED, INCLUDING BUT NOT LIMITED TO THE WARRANTIES OF MERCHANTABILITY,
;; FITNESS FOR A PARTICULAR PURPOSE AND NONINFRINGEMENT.  IN NO EVENT SHALL
;; THE AUTHORS OR COPYRIGHT HOLDERS BE LIABLE FOR ANY CLAIM, DAMAGES OR OTHER
;; LIABILITY, WHETHER IN AN ACTION OF CONTRACT, TORT OR OTHERWISE, ARISING
;; FROM, OUT OF OR IN CONNECTION WITH THE SOFTWARE OR THE USE OR OTHER
;; DEALINGS IN THE SOFTWARE.

;;;; some simple helpers

(defn assert-true [x]
  (assert (= True x)))

(defn assert-false [x]
  (assert (= False x)))

(defn assert-equal [x y]
  (assert (= x y)))

(defn test-coll? []
  "NATIVE: testing coll?"
  (assert-true (coll? [1 2 3]))
  (assert-true (coll? {"a" 1 "b" 2}))
  (assert-true (coll? (range 10)))
  (assert-false (coll? "abc"))
  (assert-false (coll? 1)))

(defn test-cycle []
  "NATIVE: testing cycle"
  (assert-equal (list (cycle [])) [])
  (assert-equal (list (take 7 (cycle [1 2 3]))) [1 2 3 1 2 3 1])
  (assert-equal (list (take 2 (cycle [1 2 3]))) [1 2])
  (assert-equal (list (take 4 (cycle [1 None 3]))) [1 None 3 1]))

(defn test-dec []
  "NATIVE: testing the dec function"
  (assert-equal 0 (dec 1))
  (assert-equal -1 (dec 0))
  (assert-equal 0 (dec (dec 2)))
  (try (do (dec "foo") (assert False))
       (catch [e [TypeError]] (assert (in "not a number" (str e)))))
  (try (do (dec []) (assert False))
       (catch [e [TypeError]] (assert (in "not a number" (str e)))))
  (try (do (dec None) (assert False))
       (catch [e [TypeError]] (assert (in "not a number" (str e))))))

(defn test-setv []
  "NATIVE: testing setv mutation"
  (setv x 1)
  (setv y 1)
  (assert-equal x y)
  (setv x (setv y  12))
  (assert-equal x 12)
  (assert-equal y 12)
  (setv x (setv y (fn [x] 9)))
  (assert-equal (x y) 9)
  (assert-equal (y x) 9)
  (try (do (setv a.b 1) (assert False))
       (catch [e [NameError]] (assert (in "name 'a' is not defined" (str e)))))
  (try (do (setv b.a (fn [x] x)) (assert False))
       (catch [e [NameError]] (assert (in "name 'b' is not defined" (str e)))))
  (import itertools)
  (setv foopermutations (fn [x] (itertools.permutations x)))
  (setv p (set [(, 1 3 2) (, 3 2 1) (, 2 1 3) (, 3 1 2) (, 1 2 3) (, 2 3 1)]))
  (assert-equal (set (itertools.permutations [1 2 3])) p)
  (assert-equal (set (foopermutations [3 1 2])) p)
  (setv permutations- itertools.permutations)
  (setv itertools.permutations (fn [x] 9))
  (assert-equal (itertools.permutations p) 9)
  (assert-equal (foopermutations foopermutations) 9)
  (setv itertools.permutations permutations-)
  (assert-equal (set (itertools.permutations [2 1 3])) p)
  (assert-equal (set (foopermutations [2 3 1])) p))

(defn test-distinct []
  "NATIVE: testing the distinct function"
  (setv res (list (distinct [ 1 2 3 4 3 5 2 ])))
  (assert-equal res [1 2 3 4 5])
  ;; distinct of an empty list should be []
  (setv res (list (distinct [])))
  (assert-equal res [])
  ;; now with an iter
  (setv test_iter (iter [1 2 3 4 3 5 2]))
  (setv res (list (distinct test_iter)))
  (assert-equal res [1 2 3 4 5])
  ; make sure we can handle None in the list
  (setv res (list (distinct [1 2 3 2 5 None 3 4 None])))
  (assert-equal res [1 2 3 5 None 4]))

(defn test-drop []
  "NATIVE: testing drop function"
  (setv res (list (drop 2 [1 2 3 4 5])))
  (assert-equal res [3 4 5])
  (setv res (list (drop 3 (iter [1 2 3 4 5]))))
  (assert-equal res [4 5])
  (setv res (list (drop 3 (iter [1 2 3 None 4 5]))))
  (assert-equal res [None 4 5])
  (setv res (list (drop 0 [1 2 3 4 5])))
  (assert-equal res [1 2 3 4 5])
  (try (do (list (drop -1 [1 2 3 4 5])) (assert False))
       (catch [e [ValueError]] nil))
  (setv res (list (drop 6 (iter [1 2 3 4 5]))))
  (assert-equal res [])
  (setv res (list (take 5 (drop 2 (iterate inc 0)))))
  (assert-equal res [2 3 4 5 6]))

(defn test-drop-while []
  "NATIVE: testing drop-while function"
  (setv res (list (drop-while even? [2 4 7 8 9])))
  (assert (= res [7 8 9]))
  (setv res (list (drop-while pos? [2 4 7 8 9])))
  (assert (= res []))
  (setv res (list (drop-while numeric? [1 2 3 None "a"])))
  (assert (= res [None "a"])))

(defn test-empty? []
  "NATIVE: testing the empty? function"
  (assert-true (empty? ""))
  (assert-false (empty? "None"))
  (assert-true (empty? (,)))
  (assert-false (empty? (, None)))
  (assert-true (empty? []))
  (assert-false (empty? [None]))
  (assert-true (empty? {}))
  (assert-false (empty? {"a" None}))
  (assert-true (empty? (set)))
  (assert-false (empty? (set [None]))))

(defn test-even []
  "NATIVE: testing the even? function"
  (assert-true (even? -2))
  (assert-false (even? 1))
  (assert-true (even? 0))
  (try (even? "foo")
       (catch [e [TypeError]] (assert (in "not a number" (str e)))))
  (try (even? [])
       (catch [e [TypeError]] (assert (in "not a number" (str e)))))
  (try (even? None)
       (catch [e [TypeError]] (assert (in "not a number" (str e))))))

(defn test-every? []
  "NATIVE: testing the every? function"
  (assert-true (every? even? [2 4 6]))
  (assert-false (every? even? [1 3 5]))
  (assert-false (every? even? [2 4 5]))
  (assert-true (every? even? [])))

(defn test-filter []
  "NATIVE: testing the filter function"
  (setv res (list (filter pos? [ 1 2 3 -4 5])))
  (assert-equal res [ 1 2 3 5 ])
  ;; test with iter
  (setv res (list (filter pos? (iter [ 1 2 3 -4 5 -6]))))
  (assert-equal res [ 1 2 3 5])
  (setv res (list (filter neg? [ -1 -4 5 3 4])))
  (assert-false (= res [1 2]))
  ;; test with empty list
  (setv res (list (filter neg? [])))
  (assert-equal res [])
  ;; test with None in the list
  (setv res (list (filter even? (filter numeric? [1 2 None 3 4 None 4 6]))))
  (assert-equal res [2 4 4 6])
  (setv res (list (filter none? [1 2 None 3 4 None 4 6])))
  (assert-equal res [None None]))

(defn test-flatten []
  "NATIVE: testing the flatten function"
  (setv res (flatten [1 2 [3 4] 5]))
  (assert-equal res [1 2 3 4 5])
  (setv res (flatten ["foo" (, 1 2) [1 [2 3] 4] "bar"]))
  (assert-equal res ["foo" 1 2 1 2 3 4 "bar"])
  (setv res (flatten [1]))
  (assert-equal res [1])
  (setv res (flatten []))
  (assert-equal res [])
  (setv res (flatten (, 1)))
  (assert-equal res [1])
  ;; test with None
  (setv res (flatten (, 1 (, None 3))))
  (assert-equal res [1 None 3])
  (try (flatten "foo")
       (catch [e [TypeError]] (assert (in "not a collection" (str e)))))
  (try (flatten 12.34)
       (catch [e [TypeError]] (assert (in "not a collection" (str e))))))

(defn test-float? []
  "NATIVE: testing the float? function"
  (assert-true (float? 4.2))
  (assert-false (float? 0))
  (assert-false (float? -3))
  (assert-true (float? -3.2))
  (assert-false (float? "foo")))

(defn test-gensym []
  "NATIVE: testing the gensym function"
  (import [hy.models.symbol [HySymbol]])
  (setv s1 (gensym))
  (assert (isinstance s1 HySymbol))
  (assert (= 0 (.find s1 ":G_")))
  (setv s2 (gensym "xx"))
  (setv s3 (gensym "xx"))
  (assert (= 0 (.find s2 ":xx_")))
  (assert (not (= s2 s3)))
  (assert (not (= (str s2) (str s3)))))

(defn test-identity []
  "NATIVE: testing the identity function"
  (assert (= 4 (identity 4)))
  (assert (= "hy" (identity "hy")))
  (assert (= [1 2] (identity [1 2]))))

(defn test-inc []
  "NATIVE: testing the inc function"
  (assert-equal 3 (inc 2))
  (assert-equal 0 (inc -1))
  (try (do (inc "foo") (assert False))
       (catch [e [TypeError]] (assert (in "not a number" (str e)))))
  (try (do (inc []) (assert False))
       (catch [e [TypeError]] (assert (in "not a number" (str e)))))
  (try (do (inc None) (assert False))
       (catch [e [TypeError]] (assert (in "not a number" (str e))))))

(defn test-instance []
  "NATIVE: testing instance? function"
  (defclass Foo [object])
  (defclass Foo2 [object])
  (defclass Foo3 [Foo])
  (setv foo (Foo))
  (setv foo3 (Foo3))
  (assert-true (instance? Foo foo))
  (assert-false (instance? Foo2 foo))
  (assert-true (instance? Foo foo3))
  (assert-true (instance? float 1.0))
  (assert-true (instance? int (int  3)))
  (assert-true (instance? str (str "hello"))))

(defn test-integer? []
  "NATIVE: testing the integer? function"
  (assert-true (integer? 0))
  (assert-true (integer? 3))
  (assert-true (integer? -3))
  (assert-true (integer? (integer "-3")))
  (assert-true (integer? (integer 3)))
  (assert-false (integer? 4.2))
  (assert-false (integer? None))
  (assert-false (integer? "foo")))

(defn test-integer-char? []
  "NATIVE: testing the integer-char? function"
  (assert-equal 1 (integer-char? "1"))
  (assert-equal -1 (integer-char? "-1"))
  (assert-equal 300 (integer-char? (str (integer 300))))
  (assert-false (integer-char? "foo"))
  (assert-false (integer-char? None)))

(defn test-iterable []
  "NATIVE: testing iterable? function"
  ;; should work for a string
  (setv s (str "abcde"))
  (assert-true (iterable? s))
  ;; should work for unicode
  (setv u "hello")
  (assert-true (iterable? u))
  (assert-true (iterable? (iter u)))
  ;; should work for a list
  (setv l [1 2 3 4])
  (assert-true (iterable? l))
  (assert-true (iterable? (iter l)))
  ;; should work for a dict
  (setv d {:a 1 :b 2 :c 3})
  (assert-true (iterable? d))
  ;; should work for a tuple?
  (setv t (, 1 2 3 4))
  (assert-true (iterable? t))
  ;; should work for a generator
  (assert-true (iterable? (repeat 3)))
  ;; shouldn't work for an int
  (assert-false (iterable? 5)))

(defn test-iterate []
  "NATIVE: testing the iterate function"
  (setv res (list (take 5 (iterate inc 5))))
  (assert-equal res [5 6 7 8 9])
  (setv res (list (take 3 (iterate (fn [x] (* x x)) 5))))
  (assert-equal res [5 25 625])
  (setv f (take 4 (iterate inc 5)))
  (assert-equal (list f) [5 6 7 8]))

(defn test-iterator []
  "NATIVE: testing iterator? function"
  ;; should not work for a list
  (setv l [1 2 3 4])
  (assert-false (iterator? l))
  ;; should work for an iter over a list
  (setv i (iter [1 2 3 4]))
  (assert-true (iterator? i))
  ;; should not work for a dict
  (setv d {:a 1 :b 2 :c 3})
  (assert-false (iterator? d))
  ;; should not work for a tuple?
  (setv t (, 1 2 3 4))
  (assert-false (iterator? t))
  ;; should work for a generator
  (assert-true (iterator? (repeat 3)))
  ;; should not work for an int
  (assert-false (iterator? 5)))

(defn test-neg []
  "NATIVE: testing the neg? function"
  (assert-true (neg? -2))
  (assert-false (neg? 1))
  (assert-false (neg? 0))
  (try (do (neg? "foo") (assert False))
       (catch [e [TypeError]] (assert (in "not a number" (str e)))))
  (try (do (neg? []) (assert False))
       (catch [e [TypeError]] (assert (in "not a number" (str e)))))
  (try (do (neg? None) (assert False))
       (catch [e [TypeError]] (assert (in "not a number" (str e))))))

(defn test-zero []
  "NATIVE: testing the zero? function"
  (assert-false (zero? -2))
  (assert-false (zero? 1))
  (assert-true (zero? 0))
  (try (do (zero? "foo") (assert False))
       (catch [e [TypeError]] (assert (in "not a number" (str e)))))
  (try (do (zero? []) (assert False))
       (catch [e [TypeError]] (assert (in "not a number" (str e)))))
  (try (do (zero? None) (assert False))
       (catch [e [TypeError]] (assert (in "not a number" (str e))))))

(defn test-none []
  "NATIVE: testing for `is None`"
  (assert-true (none? None))
  (setv f None)
  (assert-true (none? f))
  (assert-false (none? 0))
  (assert-false (none? "")))

(defn test-nil? []
  "NATIVE: testing for `is nil`"
  (assert-true (nil? nil))
  (assert-true (nil? None))
  (setv f nil)
  (assert-true (nil? f))
  (assert-false (nil? 0))
  (assert-false (nil? "")))

(defn test-nth []
  "NATIVE: testing the nth function"
  (assert-equal 2 (nth [1 2 4 7] 1))
  (assert-equal 7 (nth [1 2 4 7] 3))
  (try (do (nth [1 2 4 7] 5) (assert False))
       (catch [e [IndexError]] nil))
  (try (do (nth [1 2 4 7] -1) (assert False))
       (catch [e [ValueError]] nil))
  ;; now for iterators
  (assert-equal 2 (nth (iter [1 2 4 7]) 1))
  (assert-equal 7 (nth (iter [1 2 4 7]) 3))
  (try (do (nth (iter [1 2 4 7]) -1) (assert False))
       (catch [e [ValueError]] nil))
  (assert-equal 5 (nth (take 3 (drop 2 [1 2 3 4 5 6])) 2)))

(defn test-numeric? []
  "NATIVE: testing the numeric? function"
  (assert-true (numeric? 1))
  (assert-true (numeric? 3.4))
  (assert-true (numeric? 0.0))
  (assert-true (numeric? -1.45))
  (assert-false (numeric? "Foo"))
  (assert-false (numeric? None)))

(defn test-odd []
  "NATIVE: testing the odd? function"
  (assert-true (odd? -3))
  (assert-true (odd? 1))
  (assert-false (odd? 0))
  (try (do (odd? "foo") (assert False))
       (catch [e [TypeError]] (assert (in "not a number" (str e)))))
  (try (do (odd? []) (assert False))
       (catch [e [TypeError]] (assert (in "not a number" (str e)))))
  (try (do (odd? None) (assert False))
       (catch [e [TypeError]] (assert (in "not a number" (str e))))))

(defn test-pos []
  "NATIVE: testing the pos? function"
  (assert-true (pos? 2))
  (assert-false (pos? -1))
  (assert-false (pos? 0))
  (try (do (pos? "foo") (assert False))
       (catch [e [TypeError]] (assert (in "not a number" (str e)))))
  (try (do (pos? []) (assert False))
       (catch [e [TypeError]] (assert (in "not a number" (str e)))))
  (try (do (pos? None) (assert False))
       (catch [e [TypeError]] (assert (in "not a number" (str e))))))

(defn test-remove []
  "NATIVE: testing the remove function"
  (setv r (list (remove odd? [1 2 3 4 5 6 7])))
  (assert-equal r [2 4 6])
  (assert-equal (list (remove even? [1 2 3 4 5])) [1 3 5])
  (assert-equal (list (remove neg? [1 2 3 4 5])) [1 2 3 4 5])
  (assert-equal (list (remove pos? [1 2 3 4 5])) [])
  ;; deal with embedded None
  (assert-equal (list (remove (fn [x] (not (numeric? x))) [1 2 None 3 None 4])) [1 2 3 4]))

(defn test-repeat []
  "NATIVE: testing repeat"
  (setv r (repeat 10))
  (assert-equal (list (take 5 r)) [10 10 10 10 10])
  (assert-equal (list (take 4 r)) [10 10 10 10])
  (setv r (repeat 10 3))
  (assert-equal (list r) [10 10 10]))

(defn test-repeatedly []
  "NATIVE: testing repeatedly"
  (setv r (repeatedly (fn [] (inc 4))))
  (assert-equal (list (take 5 r)) [5 5 5 5 5])
  (assert-equal (list (take 4 r)) [5 5 5 5])
  (assert-equal (list (take 6 r)) [5 5 5 5 5 5]))

(defn test-second []
  "NATIVE: testing second"
  (assert-equal 2 (second [1 2]))
  (assert-equal 3 (second [2 3 4])))

(defn test-some []
  "NATIVE: testing the some function"
  (assert-true (some even? [2 4 6]))
  (assert-false (some even? [1 3 5]))
  (assert-true (some even? [1 3 6]))
  (assert-false (some even? [])))

(defn test-string? []
  "NATIVE: testing string?"
  (assert-true (string? "foo"))
  (assert-true (string? ""))
  (assert-false (string? 5.3))
  (assert-true (string? (str 5.3)))
  (assert-false (string? None)))

(defn test-take []
  "NATIVE: testing the take function"
  (setv res (list (take 3 [1 2 3 4 5])))
  (assert-equal res [1 2 3])
  (setv res (list (take 4 (repeat "s"))))
  (assert-equal res ["s" "s" "s" "s"])
  (setv res (list (take 0 (repeat "s"))))
  (assert-equal res [])
  (try (do (list (take -1 (repeat "s"))) (assert False))
       (catch [e [ValueError]] nil))
  (setv res (list (take 6 [1 2 None 4])))
  (assert-equal res [1 2 None 4]))

(defn test-take-nth []
  "NATIVE: testing the take-nth function"
  (setv res (list (take-nth 2 [1 2 3 4 5 6 7])))
  (assert-equal res [1 3 5 7])
  (setv res (list (take-nth 3 [1 2 3 4 5 6 7])))
  (assert-equal res [1 4 7])
  (setv res (list (take-nth 4 [1 2 3 4 5 6 7])))
  (assert-equal res [1 5])
  (setv res (list (take-nth 5 [1 2 3 4 5 6 7])))
  (assert-equal res [1 6])
  (setv res (list (take-nth 6 [1 2 3 4 5 6 7])))
  (assert-equal res [1 7])
  (setv res (list (take-nth 7 [1 2 3 4 5 6 7])))
  (assert-equal res [1])
  ;; what if there are None's in list
  (setv res (list (take-nth 2 [1 2 3 None 5 6])))
  (assert-equal res [1 3 5])
  (setv res (list (take-nth 3 [1 2 3 None 5 6])))
  (assert-equal res [1 None])
  ;; using 0 should raise ValueError
  (let [[passed false]]
    (try
     (setv res (list (take-nth 0 [1 2 3 4 5 6 7])))
     (catch [ValueError] (setv passed true)))
    (assert passed)))

(defn test-take-while []
  "NATIVE: testing the take-while function"
  (setv res (list (take-while pos? [ 1 2 3 -4 5])))
  (assert-equal res [1 2 3])
  (setv res (list (take-while neg? [ -1 -4 5 3 4])))
  (assert-false (= res [1 2]))
  (setv res (list (take-while none? [None None 1 2 3])))
  (assert-equal res [None None])
  (setv res (list (take-while (fn [x] (not (none? x))) [1 2 3 4 None 5 6 None 7])))
  (assert-equal res [1 2 3 4]))

(defn test-zipwith []
  "NATIVE: testing the zipwith function"
  (import operator)
  (setv res (zipwith operator.add [1 2 3] [3 2 1]))
  (assert-equal (list res) [4 4 4])
  (setv res (zipwith operator.sub [3 7 9] [1 2 4]))
  (assert-equal (list res) [2 5 5]))

<<<<<<< HEAD
=======
(defn test-doto []
  "NATIVE: testing doto macro"
  (setv collection [])
  (doto collection (.append 1) (.append 2) (.append 3))
  (assert-equal collection [1 2 3])
  (setv res (doto (set) (.add 2) (.add 1)))
  (assert-equal res (set [1 2]))
  (setv res (doto [] (.append 1) (.append 2) .reverse))
  (assert-equal res [2 1]))

>>>>>>> b5a058a3
(defn test-is-keyword []
  "NATIVE: testing the keyword? function"
  (assert (keyword? ':bar))
  (assert (keyword? ':baz))
  (assert (keyword? :bar))
  (assert (keyword? :baz))
  (assert (not (keyword? "foo")))
  (assert (not (keyword? ":foo")))
  (assert (not (keyword? 1)))
<<<<<<< HEAD
  (assert (not (keyword? nil))))

(defn test-doto []
  "NATIVE: testing doto macro"
  (setv collection [])
  (doto collection (.append 1) (.append 2) (.append 3))
  (assert-equal collection [1 2 3])
  (setv res (doto (set) (.add 2) (.add 1)))
  (assert-equal res (set [1 2]))
  (setv res (doto [] (.append 1) (.append 2) .reverse))
  (assert-equal res [2 1]))
=======
  (assert (not (keyword? nil))))
>>>>>>> b5a058a3
<|MERGE_RESOLUTION|>--- conflicted
+++ resolved
@@ -510,8 +510,6 @@
   (setv res (zipwith operator.sub [3 7 9] [1 2 4]))
   (assert-equal (list res) [2 5 5]))
 
-<<<<<<< HEAD
-=======
 (defn test-doto []
   "NATIVE: testing doto macro"
   (setv collection [])
@@ -522,7 +520,6 @@
   (setv res (doto [] (.append 1) (.append 2) .reverse))
   (assert-equal res [2 1]))
 
->>>>>>> b5a058a3
 (defn test-is-keyword []
   "NATIVE: testing the keyword? function"
   (assert (keyword? ':bar))
@@ -532,18 +529,4 @@
   (assert (not (keyword? "foo")))
   (assert (not (keyword? ":foo")))
   (assert (not (keyword? 1)))
-<<<<<<< HEAD
-  (assert (not (keyword? nil))))
-
-(defn test-doto []
-  "NATIVE: testing doto macro"
-  (setv collection [])
-  (doto collection (.append 1) (.append 2) (.append 3))
-  (assert-equal collection [1 2 3])
-  (setv res (doto (set) (.add 2) (.add 1)))
-  (assert-equal res (set [1 2]))
-  (setv res (doto [] (.append 1) (.append 2) .reverse))
-  (assert-equal res [2 1]))
-=======
-  (assert (not (keyword? nil))))
->>>>>>> b5a058a3
+  (assert (not (keyword? nil))))