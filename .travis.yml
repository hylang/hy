--- conflicted
+++ resolved
@@ -8,11 +8,7 @@
 # command to install dependencies
 install:
   - pip install -r requirements.txt --use-mirrors
-<<<<<<< HEAD
-  - if [[ $TRAVIS_PYTHON_VERSION == '2.6' ]]; then pip install argparse unittest2 astor --use-mirrors; fi
-=======
   - if [[ $TRAVIS_PYTHON_VERSION == '2.6' ]]; then pip install importlib unittest2 astor --use-mirrors; fi
->>>>>>> b22f4770
   - if [[ $TRAVIS_PYTHON_VERSION == '2.7' ]]; then pip install astor --use-mirrors; fi
   - if [[ $TRAVIS_PYTHON_VERSION == 'pypy' ]]; then pip install astor --use-mirrors; fi
   - python setup.py -q install
