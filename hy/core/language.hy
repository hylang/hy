;; Copyright (c) 2013 Paul Tagliamonte <paultag@debian.org>
;; Copyright (c) 2013 Bob Tolbert <bob@tolbert.org>

;; Permission is hereby granted, free of charge, to any person obtaining a
;; copy of this software and associated documentation files (the "Software"),
;; to deal in the Software without restriction, including without limitation
;; the rights to use, copy, modify, merge, publish, distribute, sublicense,
;; and/or sell copies of the Software, and to permit persons to whom the
;; Software is furnished to do so, subject to the following conditions:

;; The above copyright notice and this permission notice shall be included in
;; all copies or substantial portions of the Software.

;; THE SOFTWARE IS PROVIDED "AS IS", WITHOUT WARRANTY OF ANY KIND, EXPRESS OR
;; IMPLIED, INCLUDING BUT NOT LIMITED TO THE WARRANTIES OF MERCHANTABILITY,
;; FITNESS FOR A PARTICULAR PURPOSE AND NONINFRINGEMENT.  IN NO EVENT SHALL
;; THE AUTHORS OR COPYRIGHT HOLDERS BE LIABLE FOR ANY CLAIM, DAMAGES OR OTHER
;; LIABILITY, WHETHER IN AN ACTION OF CONTRACT, TORT OR OTHERWISE, ARISING
;; FROM, OUT OF OR IN CONNECTION WITH THE SOFTWARE OR THE USE OR OTHER
;; DEALINGS IN THE SOFTWARE.

;;;; This contains some of the core Hy functions used
;;;; to make functional programming slightly easier.
;;;;


(import [hy._compat [long-type]]) ; long for python2, int for python3
(import [hy.models.cons [HyCons]])


(defn _numeric-check [x]
  (if (not (numeric? x))
    (raise (TypeError (.format "{0!r} is not a number" x)))))

(defn coll? [coll]
  "Checks whether item is a collection"
  (and (iterable? coll) (not (string? coll))))

(defn cons [a b]
  "Return a fresh cons cell with car = a and cdr = b"
  (HyCons a b))

(defn cons? [c]
  "Check whether c can be used as a cons object"
  (instance? HyCons c))

(defn cycle [coll]
  "Yield an infinite repetition of the items in coll"
  (setv seen [])
  (for* [x coll]
    (yield x)
    (.append seen x))
  (while seen
    (for* [x seen]
      (yield x))))
      
(defn cut [collection &rest slice_args]
  "Performs slicing on a collection"
  (get collection (apply slice slice_args)))

(defn dec [n]
  "Decrement n by 1"
  (_numeric-check n)
  (- n 1))

(defn disassemble [tree &optional [codegen false]]
  "Dump the python AST for a given Hy tree to standard output
   If the second argument is true, generate python code instead."
  (import astor)
  (import hy.compiler)

  (fake-source-positions tree)
  (setv compiled (hy.compiler.hy_compile tree (calling-module-name)))
  (print ((if codegen
            astor.codegen.to_source
            astor.dump)
          compiled)))

(defn distinct [coll]
  "Return a generator from the original collection with duplicates
   removed"
  (let [[seen (set)] [citer (iter coll)]]
    (for* [val citer]
      (if (not_in val seen)
        (do
         (yield val)
         (.add seen val))))))

(defn drop [count coll]
  "Drop `count` elements from `coll` and yield back the rest"
  (let [[citer (iter coll)]]
    (try (for* [i (range count)]
           (next citer))
         (catch [StopIteration]))
    citer))

(defn drop-while [pred coll]
  "Drop all elements of `coll` until `pred` is False"
  (let [[citer (iter coll)]]
    (for* [val citer]
      (if (not (pred val))
        (do (yield val) (break))))
    (for* [val citer]
      (yield val))))

(defn empty? [coll]
  "Return True if `coll` is empty"
  (= 0 (len coll)))

(defn even? [n]
  "Return true if n is an even number"
  (_numeric-check n)
  (= (% n 2) 0))

(defn every? [pred coll]
  "Return true if (pred x) is logical true for every x in coll, else false"
  (all (map pred coll)))

(defn fake-source-positions [tree]
  "Fake the source positions for a given tree"
  (if (coll? tree)
    (for* [subtree tree]
          (fake-source-positions subtree)))
  (for* [attr '[start-line end-line start-column end-column]]
        (if (not (hasattr tree attr))
          (setattr tree attr 1))))

(defn filter [pred coll]
  "Return all elements from `coll` that pass `pred`"
  (let [[citer (iter coll)]]
    (for* [val citer]
      (if (pred val)
        (yield val)))))

(defn flatten [coll]
  "Return a single flat list expanding all members of coll"
  (if (coll? coll)
    (_flatten coll [])
    (raise (TypeError (.format "{0!r} is not a collection" coll)))))

(defn _flatten [coll result]
  (if (coll? coll)
    (do (for* [b coll]
          (_flatten b result)))
    (.append result coll))
  result)

(defn float? [x]
  "Return True if x is float"
  (isinstance x float))

(import [threading [Lock]])
(setv _gensym_counter 1234)
(setv _gensym_lock (Lock))

(defn gensym [&optional [g "G"]]
  (let [[new_symbol None]]
    (global _gensym_counter)
    (global _gensym_lock)
    (.acquire _gensym_lock)
    (try (do (setv _gensym_counter (inc _gensym_counter))
             (setv new_symbol (HySymbol (.format ":{0}_{1}" g _gensym_counter))))
         (finally (.release _gensym_lock)))
    new_symbol))

(defn calling-module-name [&optional [n 1]]
  "Get the name of the module calling `n` levels up the stack from the
  `calling-module-name` function call (by default, one level up)"
  (import inspect)

  (setv f (get (.stack inspect) (+ n 1) 0))
  (get f.f_globals "__name__"))

(defn first [coll]
  "Return first item from `coll`"
  (get coll 0))

(defn identity [x]
  "Returns the argument unchanged"
  x)

(defn inc [n]
  "Increment n by 1"
  (_numeric-check n)
  (+ n 1))

(defn instance? [klass x]
  (isinstance x klass))

(defn integer [x]
  "Return Hy kind of integer"
  (long-type x))

(defn integer? [x]
  "Return True if x in an integer"
  (isinstance x (, int long-type)))

(defn integer-char? [x]
  "Return True if char `x` parses as an integer"
  (try
   (integer? (int x))
   (catch [e ValueError] False)
   (catch [e TypeError] False)))

(defn iterable? [x]
  "Return true if x is iterable"
  (try (do (iter x) true)
       (catch [Exception] false)))

(defn iterate [f x]
  (setv val x)
  (while true
    (yield val)
    (setv val (f val))))

(defn iterator? [x]
  "Return true if x is an iterator"
  (try (= x (iter x))
       (catch [TypeError] false)))

(defn list* [hd &rest tl]
  "Return a dotted list construed from the elements of the argument"
  (if (not tl)
    hd
    (cons hd (apply list* tl))))

(defn macroexpand [form]
  "Return the full macro expansion of form"
  (import hy.macros)

  (setv name (calling-module-name))
  (hy.macros.macroexpand form name))

(defn macroexpand-1 [form]
  "Return the single step macro expansion of form"
  (import hy.macros)

  (setv name (calling-module-name))
  (hy.macros.macroexpand-1 form name))

(defn neg? [n]
  "Return true if n is < 0"
  (_numeric-check n)
  (< n 0))

(defn none? [x]
  "Return true if x is None"
  (is x None))

(defn nil? [x]
  "Return true if x is nil (None)"
  (is x None))

(defn numeric? [x]
  (import numbers)
  (instance? numbers.Number x))

(defn nth [coll index]
  "Return nth item in collection or sequence, counting from 0"
  (if (not (neg? index))
    (if (iterable? coll)
      (try (get (list (take 1 (drop index coll))) 0)
           (catch [IndexError] None))
      (try (get coll index)
           (catch [IndexError] None)))
    None))

(defn odd? [n]
  "Return true if n is an odd number"
  (_numeric-check n)
  (= (% n 2) 1))

(defn pos? [n]
  "Return true if n is > 0"
  (_numeric_check n)
  (> n 0))

(defn remove [pred coll]
  "Return coll with elements removed that pass `pred`"
  (let [[citer (iter coll)]]
    (for* [val citer]
      (if (not (pred val))
        (yield val)))))

(defn rest [coll]
  "Get all the elements of a coll, except the first."
  (get coll (slice 1 None)))

(defn repeat [x &optional n]
  "Yield x forever or optionally n times"
  (if (none? n)
    (setv dispatch (fn [] (while true (yield x))))
    (setv dispatch (fn [] (for* [_ (range n)] (yield x)))))
  (dispatch))

(defn repeatedly [func]
  "Yield result of running func repeatedly"
  (while true
    (yield (func))))

(defn second [coll]
  "Return second item from `coll`"
  (get coll 1))

(defn some [pred coll]
  "Return true if (pred x) is logical true for any x in coll, else false"
  (any (map pred coll)))

(defn string [x]
  "Cast x as current string implementation"
  (if-python2
   (unicode x)
   (str x)))

(defn string? [x]
  "Return True if x is a string"
  (if-python2
    (isinstance x (, str unicode))
    (isinstance x str)))

(defn take [count coll]
  "Take `count` elements from `coll`, or the whole set if the total
    number of entries in `coll` is less than `count`."
  (let [[citer (iter coll)]]
    (for* [_ (range count)]
      (yield (next citer)))))

(defn take-nth [n coll]
  "Return every nth member of coll
     raises ValueError for (not (pos? n))"
  (if (pos? n)
    (let [[citer (iter coll)] [skip (dec n)]]
      (for* [val citer]
        (yield val)
        (for* [_ (range skip)]
          (next citer))))
    (raise (ValueError "n must be positive"))))

(defn take-while [pred coll]
  "Take all elements while `pred` is true"
  (let [[citer (iter coll)]]
    (for* [val citer]
      (if (pred val)
        (yield val)
        (break)))))

(defn zero? [n]
  "Return true if n is 0"
  (_numeric_check n)
  (= n 0))

<<<<<<< HEAD
(def *exports* '[calling-module-name coll? cons cons? cut cycle dec distinct
=======
(defn zipwith [func &rest lists]
  "Zip the contents of several lists and map a function to the result"
  (do
    (import functools)
    (map (functools.partial (fn [f args] (apply f args)) func) (apply zip lists))))

(def *exports* '[calling-module-name coll? cons cons? cycle dec distinct
>>>>>>> b9aaeb9c
                 disassemble drop drop-while empty? even? every? first filter
                 flatten float? gensym identity inc instance? integer
                 integer? integer-char? iterable? iterate iterator?
                 list* macroexpand macroexpand-1 neg? nil? none? nth
                 numeric? odd? pos? remove repeat repeatedly rest second
                 some string string? take take-nth take-while zero? zipwith])<|MERGE_RESOLUTION|>--- conflicted
+++ resolved
@@ -349,17 +349,13 @@
   (_numeric_check n)
   (= n 0))
 
-<<<<<<< HEAD
-(def *exports* '[calling-module-name coll? cons cons? cut cycle dec distinct
-=======
 (defn zipwith [func &rest lists]
   "Zip the contents of several lists and map a function to the result"
   (do
     (import functools)
     (map (functools.partial (fn [f args] (apply f args)) func) (apply zip lists))))
 
-(def *exports* '[calling-module-name coll? cons cons? cycle dec distinct
->>>>>>> b9aaeb9c
+(def *exports* '[calling-module-name coll? cons cons? cycle cut dec distinct
                  disassemble drop drop-while empty? even? every? first filter
                  flatten float? gensym identity inc instance? integer
                  integer? integer-char? iterable? iterate iterator?
